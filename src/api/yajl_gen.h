--- conflicted
+++ resolved
@@ -114,11 +114,7 @@
      *
      *  \returns an allocated handle on success, NULL on failure (bad params)
      */
-<<<<<<< HEAD
-    yajl_gen YAJL_API yajl_gen_alloc2(const yajl_print_t callback,
-=======
-    YAJL_API yajl_gen yajl_gen_alloc2(yajl_print_t callback,
->>>>>>> 76994fa5
+    YAJL_API yajl_gen yajl_gen_alloc2(const yajl_print_t callback,
                                       const yajl_gen_config * config,
                                       const yajl_alloc_funcs * allocFuncs,
                                       void * ctx);
